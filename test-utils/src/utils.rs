use anchor_lang::prelude::*;
use marginfi::constants::PYTH_ID;
use pyth_sdk_solana::state::{
    AccountType, PriceAccount, PriceInfo, PriceStatus, Rational, MAGIC, VERSION_2,
};
use solana_program::{instruction::Instruction, pubkey};
use solana_program_test::*;
use solana_sdk::{account::Account, signature::Keypair};
use std::mem::size_of;
use std::{cell::RefCell, rc::Rc};
use switchboard_v2::SWITCHBOARD_PROGRAM_ID;
use switchboard_v2::{
    AggregatorAccountData, AggregatorResolutionMode, AggregatorRound, SwitchboardDecimal,
};

pub const MS_PER_SLOT: u64 = 400;
pub const RUST_LOG_DEFAULT: &str = "solana_rbpf::vm=info,\
             solana_program_runtime::stable_log=debug,\
             solana_runtime::message_processor=debug,\
             solana_runtime::system_instruction_processor=info,\
             solana_program_test=info,\
             solana_bpf_loader_program=debug";

pub async fn load_and_deserialize<T: AccountDeserialize>(
    ctx: Rc<RefCell<ProgramTestContext>>,
    address: &Pubkey,
) -> T {
    let ai = ctx
        .borrow_mut()
        .banks_client
        .get_account(*address)
        .await
        .unwrap()
        .unwrap();

    T::try_deserialize(&mut ai.data.as_slice()).unwrap()
}

pub fn make_ix<T>(accounts: T, ix_data: Vec<u8>) -> Instruction
where
    T: ToAccountMetas,
{
    Instruction {
        program_id: marginfi::id(),
        accounts: accounts.to_account_metas(Some(true)),
        data: ix_data,
    }
}

<<<<<<< HEAD
pub fn craft_pyth_price_account(
    mint: Pubkey,
    ui_price: i64,
    mint_decimals: i32,
    timestamp: Option<i64>,
) -> Account {
=======
pub fn create_pyth_price_account(mint: Pubkey, ui_price: i64, mint_decimals: i32) -> Account {
>>>>>>> 031e571d
    let native_price = ui_price * 10_i64.pow(mint_decimals as u32);
    Account {
        lamports: 1_000_000,
        data: bytemuck::bytes_of(&PriceAccount {
            prod: mint,
            agg: PriceInfo {
                conf: 0,
                price: native_price,
                status: PriceStatus::Trading,
                ..Default::default()
            },
            expo: -mint_decimals,
            prev_price: native_price,
            magic: MAGIC,
            ver: VERSION_2,
            atype: AccountType::Price as u32,
            timestamp: 0,
            ema_price: Rational {
                val: native_price,
                numer: native_price,
                denom: 1,
            },
            prev_timestamp: timestamp.unwrap_or(0),
            ..Default::default()
        })
        .to_vec(),
        owner: PYTH_ID,
        executable: false,
        rent_epoch: 361,
    }
}

pub fn create_switchboard_price_feed(ui_price: i64, mint_decimals: i32) -> Account {
    let native_price = ui_price * 10_i64.pow(mint_decimals as u32);
    let aggregator_account = switchboard_v2::AggregatorAccountData {
        name: [0; 32],
        metadata: [0; 128],
        _reserved1: [0; 32],
        queue_pubkey: Pubkey::default(),
        oracle_request_batch_size: 4,
        min_oracle_results: 2,
        min_job_results: 1,
        min_update_delay_seconds: 6,
        start_after: 0,
        variance_threshold: SwitchboardDecimal {
            mantissa: 0,
            scale: 0,
        },
        force_report_period: 0,
        expiration: 0,
        consecutive_failure_count: 0,
        next_allowed_update_time: 1682220588,
        is_locked: false,
        crank_pubkey: Pubkey::default(),
        latest_confirmed_round: AggregatorRound {
            num_success: 4,
            num_error: 0,
            is_closed: true,
            round_open_slot: 189963416,
            round_open_timestamp: 1682220573,
            result: SwitchboardDecimal {
                mantissa: native_price as i128,
                scale: mint_decimals as u32,
            },
            std_deviation: SwitchboardDecimal {
                mantissa: 13942937500000000000000000,
                scale: 28,
            },
            min_response: SwitchboardDecimal {
                mantissa: 2175243675,
                scale: 8,
            },
            max_response: SwitchboardDecimal {
                mantissa: 21763,
                scale: 3,
            },
            oracle_pubkeys_data: [Pubkey::default(); 16],
            medians_data: [
                SwitchboardDecimal {
                    mantissa: 21757,
                    scale: 3,
                },
                SwitchboardDecimal {
                    mantissa: 21757,
                    scale: 3,
                },
                SwitchboardDecimal {
                    mantissa: 21757,
                    scale: 3,
                },
                SwitchboardDecimal {
                    mantissa: 217597885875,
                    scale: 10,
                },
                SwitchboardDecimal {
                    mantissa: 0,
                    scale: 0,
                },
                SwitchboardDecimal {
                    mantissa: 0,
                    scale: 0,
                },
                SwitchboardDecimal {
                    mantissa: 0,
                    scale: 0,
                },
                SwitchboardDecimal {
                    mantissa: 0,
                    scale: 0,
                },
                SwitchboardDecimal {
                    mantissa: 0,
                    scale: 0,
                },
                SwitchboardDecimal {
                    mantissa: 0,
                    scale: 0,
                },
                SwitchboardDecimal {
                    mantissa: 0,
                    scale: 0,
                },
                SwitchboardDecimal {
                    mantissa: 0,
                    scale: 0,
                },
                SwitchboardDecimal {
                    mantissa: 0,
                    scale: 0,
                },
                SwitchboardDecimal {
                    mantissa: 0,
                    scale: 0,
                },
                SwitchboardDecimal {
                    mantissa: 0,
                    scale: 0,
                },
                SwitchboardDecimal {
                    mantissa: 0,
                    scale: 0,
                },
            ],
            current_payout: [12500, 12500, 0, 12500, 0, 0, 0, 0, 0, 0, 0, 0, 0, 0, 0, 0],
            medians_fulfilled: [
                true, true, true, true, false, false, false, false, false, false, false, false,
                false, false, false, false,
            ],
            errors_fulfilled: [
                false, false, false, false, false, false, false, false, false, false, false, false,
                false, false, false, false,
            ],
        },
        current_round: AggregatorRound {
            num_success: 0,
            num_error: 0,
            is_closed: false,
            round_open_slot: 189963432,
            round_open_timestamp: 1682220581,
            result: SwitchboardDecimal {
                mantissa: 0,
                scale: 0,
            },
            std_deviation: SwitchboardDecimal {
                mantissa: 0,
                scale: 0,
            },
            min_response: SwitchboardDecimal {
                mantissa: 0,
                scale: 0,
            },
            max_response: SwitchboardDecimal {
                mantissa: 0,
                scale: 0,
            },
            oracle_pubkeys_data: [Pubkey::default(); 16],
            medians_data: [
                SwitchboardDecimal {
                    mantissa: 0,
                    scale: 0,
                },
                SwitchboardDecimal {
                    mantissa: 0,
                    scale: 0,
                },
                SwitchboardDecimal {
                    mantissa: 0,
                    scale: 0,
                },
                SwitchboardDecimal {
                    mantissa: 0,
                    scale: 0,
                },
                SwitchboardDecimal {
                    mantissa: 0,
                    scale: 0,
                },
                SwitchboardDecimal {
                    mantissa: 0,
                    scale: 0,
                },
                SwitchboardDecimal {
                    mantissa: 0,
                    scale: 0,
                },
                SwitchboardDecimal {
                    mantissa: 0,
                    scale: 0,
                },
                SwitchboardDecimal {
                    mantissa: 0,
                    scale: 0,
                },
                SwitchboardDecimal {
                    mantissa: 0,
                    scale: 0,
                },
                SwitchboardDecimal {
                    mantissa: 0,
                    scale: 0,
                },
                SwitchboardDecimal {
                    mantissa: 0,
                    scale: 0,
                },
                SwitchboardDecimal {
                    mantissa: 0,
                    scale: 0,
                },
                SwitchboardDecimal {
                    mantissa: 0,
                    scale: 0,
                },
                SwitchboardDecimal {
                    mantissa: 0,
                    scale: 0,
                },
                SwitchboardDecimal {
                    mantissa: 0,
                    scale: 0,
                },
            ],
            current_payout: [0, 0, 0, 0, 0, 0, 0, 0, 0, 0, 0, 0, 0, 0, 0, 0],
            medians_fulfilled: [
                false, false, false, false, false, false, false, false, false, false, false, false,
                false, false, false, false,
            ],
            errors_fulfilled: [
                false, false, false, false, false, false, false, false, false, false, false, false,
                false, false, false, false,
            ],
        },
        job_pubkeys_data: [Pubkey::default(); 16],
        job_hashes: [switchboard_v2::Hash::default(); 16],
        job_pubkeys_size: 5,
        jobs_checksum: [
            119, 207, 222, 177, 160, 127, 254, 198, 132, 153, 111, 54, 202, 89, 87, 81, 75, 152,
            67, 132, 249, 111, 216, 90, 132, 22, 198, 45, 67, 233, 50, 225,
        ],
        authority: pubkey!("GvDMxPzN1sCj7L26YDK2HnMRXEQmQ2aemov8YBtPS7vR"),
        history_buffer: pubkey!("E3cqnoFvTeKKNsGmC8YitpMjo2E39hwfoyt2Aiem7dCb"),
        previous_confirmed_round_result: SwitchboardDecimal {
            mantissa: 21757,
            scale: 3,
        },
        previous_confirmed_round_slot: 189963416,
        disable_crank: false,
        job_weights: [0, 0, 0, 0, 0, 0, 0, 0, 0, 0, 0, 0, 0, 0, 0, 0],
        creation_timestamp: 0,
        resolution_mode: AggregatorResolutionMode::ModeRoundResolution,
        _ebuf: [
            0, 0, 0, 0, 0, 0, 0, 0, 0, 0, 0, 0, 0, 0, 0, 0, 0, 0, 0, 0, 0, 0, 0, 0, 0, 0, 0, 0, 0,
            0, 0, 0, 0, 0, 0, 0, 0, 0, 0, 0, 0, 0, 0, 0, 0, 0, 0, 0, 0, 0, 0, 0, 0, 0, 0, 0, 0, 0,
            0, 0, 0, 0, 0, 0, 0, 0, 0, 0, 0, 0, 0, 0, 0, 0, 0, 0, 0, 0, 0, 0, 0, 0, 0, 0, 0, 0, 0,
            0, 0, 0, 0, 0, 0, 0, 0, 0, 0, 0, 0, 0, 0, 0, 0, 0, 0, 0, 0, 0, 0, 0, 0, 0, 0, 0, 0, 0,
            0, 0, 0, 0, 0, 0, 0, 0, 0, 0, 0, 0, 0, 0, 0, 0, 0, 0, 0, 0, 0, 0,
        ],
    };

    let desc_bytes = <AggregatorAccountData as anchor_lang_27::Discriminator>::DISCRIMINATOR;
    let mut data = vec![0u8; 8 + size_of::<AggregatorAccountData>()];
    data[..8].copy_from_slice(&desc_bytes);
    data[8..].copy_from_slice(bytemuck::bytes_of(&aggregator_account));

    Account {
        lamports: 10000,
        data,
        owner: SWITCHBOARD_PROGRAM_ID,
        executable: false,
        rent_epoch: 0,
    }
}

#[macro_export]
macro_rules! assert_custom_error {
    ($error:expr, $matcher:expr) => {
        match $error {
            solana_program_test::BanksClientError::TransactionError(
                solana_sdk::transaction::TransactionError::InstructionError(
                    _,
                    solana_program::instruction::InstructionError::Custom(n),
                ),
            ) => {
                assert_eq!(n, anchor_lang::error::ERROR_CODE_OFFSET + $matcher as u32)
            }
            _ => assert!(false),
        }
    };
}

#[macro_export]
macro_rules! assert_anchor_error {
    ($error:expr, $matcher:expr) => {
        match $error {
            solana_program_test::BanksClientError::TransactionError(
                solana_sdk::transaction::TransactionError::InstructionError(
                    _,
                    solana_program::instruction::InstructionError::Custom(n),
                ),
            ) => {
                assert_eq!(n, $matcher as u32)
            }
            _ => assert!(false),
        }
    };
}

#[macro_export]
macro_rules! assert_program_error {
    ($error:expr, $matcher:expr) => {
        match $error {
            solana_sdk::transport::TransportError::TransactionError(
                solana_sdk::transaction::InstructionError(_, x),
            ) => {
                assert_eq!(x, $matcher)
            }
            _ => assert!(false),
        };
    };
}

#[macro_export]
macro_rules! assert_eq_noise {
    ($a:expr, $b:expr, $tolerance:expr) => {
        let diff = ($a - $b).abs();
        assert!(
            diff <= $tolerance,
            "Difference between {} and {} larger than {} tolerated",
            $a,
            $b,
            $tolerance
        )
    };

    ($a:expr, $b:expr) => {
        let tolerance = fixed_macro::types::I80F48!(0.00001);
        let diff = ($a - $b).abs();
        assert!(
            diff < tolerance,
            "Difference between {} and {} larger than {} tolerated",
            $a,
            $b,
            tolerance
        )
    };
}

#[macro_export]
macro_rules! ui_to_native {
    ($val: expr, $mint_decimals: expr) => {
        ($val * 10_u64.pow($mint_decimals as u32) as f64) as u64
    };
}

#[macro_export]
macro_rules! native {
    ($val: expr, "USDC") => {
        $val * 10_u64.pow(6)
    };

    ($val: expr, "USDC", f64) => {
        (($val) * 10_u64.pow(6) as f64) as u64
    };

    ($val: expr, "SOL") => {
        $val * 10_u64.pow(9)
    };

    ($val: expr, "SOL", f64) => {
        (($val) * 10_u64.pow(9) as f64) as u64
    };

    ($val: expr, "SOL_EQ") => {
        $val * 10_u64.pow(9)
    };

    ($val: expr, "SOL_EQ", f64) => {
        (($val) * 10_u64.pow(9) as f64) as u64
    };

    ($val: expr, "MNDE") => {
        $val * 10_u64.pow(9)
    };

    ($val: expr, "MNDE", f64) => {
        (($val) * 10_u64.pow(9) as f64) as u64
    };

    ($val: expr, $decimals: expr) => {
        $val * 10_u64.pow($decimals as u32)
    };

    ($val: expr, $decimals: expr, f64) => {
        (($val) * 10_u64.pow($decimals as u32) as f64) as u64
    };
}

#[macro_export]
macro_rules! time {
    ($val: expr) => {
        $val
    };

    ($val: expr, "s") => {
        $val
    };

    ($val: expr, "m") => {
        $val * 60
    };

    ($val: expr, "h") => {
        $val * 60 * 60
    };

    ($val: expr, "d") => {
        $val * 60 * 60 * 24
    };

    ($val: expr, "w") => {
        $val * 60 * 60 * 24 * 7
    };

    ($val: expr, "y") => {
        $val * 60 * 60 * 24 * 365
    };

    ($val: expr, "M") => {
        $val * 60 * 60 * 24 * 30
    };
}

#[macro_export]
macro_rules! f_native {
    ($val: expr) => {
        I80F48::from_num($val * 10_u64.pow(6))
    };
}

pub fn clone_keypair(keypair: &Keypair) -> Keypair {
    Keypair::from_bytes(&keypair.to_bytes()).unwrap()
}

pub fn get_emissions_authority_address(bank_pk: Pubkey, emissions_mint: Pubkey) -> (Pubkey, u8) {
    Pubkey::find_program_address(
        &[
            marginfi::constants::EMISSIONS_AUTH_SEED.as_bytes(),
            bank_pk.as_ref(),
            emissions_mint.as_ref(),
        ],
        &marginfi::id(),
    )
}

pub fn get_emissions_token_account_address(
    bank_pk: Pubkey,
    emissions_mint: Pubkey,
) -> (Pubkey, u8) {
    Pubkey::find_program_address(
        &[
            marginfi::constants::EMISSIONS_TOKEN_ACCOUNT_SEED.as_bytes(),
            bank_pk.as_ref(),
            emissions_mint.as_ref(),
        ],
        &marginfi::id(),
    )
}

#[cfg(feature = "lip")]
pub mod lip {
    use super::*;
    pub fn get_reward_vault_address(campaign_key: Pubkey) -> (Pubkey, u8) {
        Pubkey::find_program_address(
            &[
                liquidity_incentive_program::constants::CAMPAIGN_SEED.as_bytes(),
                campaign_key.as_ref(),
            ],
            &liquidity_incentive_program::id(),
        )
    }

    pub fn get_reward_vault_authority(campaign_key: Pubkey) -> (Pubkey, u8) {
        Pubkey::find_program_address(
            &[
                liquidity_incentive_program::constants::CAMPAIGN_AUTH_SEED.as_bytes(),
                campaign_key.as_ref(),
            ],
            &liquidity_incentive_program::id(),
        )
    }

    pub fn get_temp_token_account_authority(deposit_key: Pubkey) -> (Pubkey, u8) {
        Pubkey::find_program_address(
            &[
                liquidity_incentive_program::constants::TEMP_TOKEN_ACCOUNT_AUTH_SEED.as_bytes(),
                deposit_key.as_ref(),
            ],
            &liquidity_incentive_program::id(),
        )
    }

    pub fn get_deposit_mfi_authority(deposit_key: Pubkey) -> (Pubkey, u8) {
        Pubkey::find_program_address(
            &[
                liquidity_incentive_program::constants::DEPOSIT_MFI_AUTH_SIGNER_SEED.as_bytes(),
                deposit_key.as_ref(),
            ],
            &liquidity_incentive_program::id(),
        )
    }

    pub fn get_marginfi_account_address(deposit_key: Pubkey) -> (Pubkey, u8) {
        Pubkey::find_program_address(
            &[
                liquidity_incentive_program::constants::MARGINFI_ACCOUNT_SEED.as_bytes(),
                deposit_key.as_ref(),
            ],
            &liquidity_incentive_program::id(),
        )
    }
}<|MERGE_RESOLUTION|>--- conflicted
+++ resolved
@@ -47,16 +47,12 @@
     }
 }
 
-<<<<<<< HEAD
-pub fn craft_pyth_price_account(
+pub fn create_pyth_price_account(
     mint: Pubkey,
     ui_price: i64,
     mint_decimals: i32,
     timestamp: Option<i64>,
 ) -> Account {
-=======
-pub fn create_pyth_price_account(mint: Pubkey, ui_price: i64, mint_decimals: i32) -> Account {
->>>>>>> 031e571d
     let native_price = ui_price * 10_i64.pow(mint_decimals as u32);
     Account {
         lamports: 1_000_000,
