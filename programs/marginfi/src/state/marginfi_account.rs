use super::{
    marginfi_group::{Bank, RiskTier, WrappedI80F48},
    price::{OraclePriceFeedAdapter, PriceAdapter},
};
use crate::{
    assert_struct_size, check,
    constants::{
<<<<<<< HEAD
        EMISSIONS_FLAG_BORROW_ACTIVE, EMISSIONS_FLAG_LENDING_ACTIVE, EMISSIONS_RATE_SCALE,
        EMPTY_BALANCE_THRESHOLD, EXP_10_I80F48, MAX_PRICE_AGE_SEC, MIN_EMISSIONS_START_TIME,
        SECONDS_PER_YEAR, TOTAL_ASSET_VALUE_INIT_LIMIT_INACTIVE, ZERO_AMOUNT_THRESHOLD,
=======
        EMISSIONS_FLAG_BORROW_ACTIVE, EMISSIONS_FLAG_LENDING_ACTIVE, EMPTY_BALANCE_THRESHOLD,
        EXP_10_I80F48, MAX_PRICE_AGE_SEC, MIN_EMISSIONS_START_TIME, SECONDS_PER_YEAR,
        ZERO_AMOUNT_THRESHOLD,
>>>>>>> 73090172
    },
    debug, math_error,
    prelude::{MarginfiError, MarginfiResult},
    utils::NumTraitsWithTolerance,
};
use anchor_lang::prelude::*;
use anchor_spl::token::Transfer;
use fixed::types::I80F48;

use std::{
    cmp::{max, min},
    ops::Not,
};
#[cfg(any(feature = "test", feature = "client"))]
use type_layout::TypeLayout;

#[account(zero_copy)]
#[cfg_attr(
    any(feature = "test", feature = "client"),
    derive(Debug, PartialEq, Eq, TypeLayout)
)]
pub struct MarginfiAccount {
    pub group: Pubkey,
    pub authority: Pubkey,
    pub lending_account: LendingAccount,

    pub _padding: [u64; 64], // 4 * 64 = 256
}

impl MarginfiAccount {
    /// Set the initial data for the marginfi account.
    pub fn initialize(&mut self, group: Pubkey, authority: Pubkey) {
        self.authority = authority;
        self.group = group;
    }

    pub fn get_remaining_accounts_len(&self) -> usize {
        self.lending_account
            .balances
            .iter()
            .filter(|b| b.active)
            .count()
            * 2 // TODO: Make account count oracle setup specific
    }
}

#[derive(Debug)]
pub enum BalanceIncreaseType {
    Any,
    RepayOnly,
    DepositOnly,
}

#[derive(Debug)]
pub enum BalanceDecreaseType {
    Any,
    WithdrawOnly,
    BorrowOnly,
    BypassBorrowLimit,
}

#[derive(Copy, Clone)]
pub enum WeightType {
    Initial,
    Maintenance,
}

pub struct BankAccountWithPriceFeed<'a> {
    bank: Box<Bank>,
    price_feed: Box<OraclePriceFeedAdapter>,
    balance: &'a Balance,
}

pub enum BalanceSide {
    Assets,
    Liabilities,
}

impl<'a> BankAccountWithPriceFeed<'a> {
    pub fn load(
        lending_account: &'a LendingAccount,
        remaining_ais: &[AccountInfo],
    ) -> MarginfiResult<Vec<BankAccountWithPriceFeed<'a>>> {
        let active_balances = lending_account
            .balances
            .iter()
            .filter(|balance| balance.active)
            .collect::<Vec<_>>();

        msg!("Expecting {} remaining accounts", active_balances.len() * 2);
        msg!("Got {} remaining accounts", remaining_ais.len());

        check!(
            active_balances.len() * 2 == remaining_ais.len(),
            MarginfiError::MissingPythOrBankAccount
        );

        let current_timestamp = Clock::get()?.unix_timestamp;

        active_balances
            .iter()
            .enumerate()
            .map(|(i, balance)| {
                let bank_index = i * 2;
                let oracle_ai_idx = bank_index + 1;

                let bank_ai = remaining_ais.get(bank_index).unwrap();

                check!(
                    balance.bank_pk.eq(bank_ai.key),
                    MarginfiError::InvalidBankAccount
                );
                let oracle_ais = &remaining_ais[oracle_ai_idx..oracle_ai_idx + 1];

                let bank_al = AccountLoader::<Bank>::try_from(bank_ai)?;
                let bank = bank_al.load()?;

                let price_adapter = Box::new(OraclePriceFeedAdapter::try_from_bank_config(
                    &bank.config,
                    oracle_ais,
                    current_timestamp,
                    MAX_PRICE_AGE_SEC,
                )?);

                Ok(BankAccountWithPriceFeed {
                    bank: Box::new(*bank),
                    price_feed: price_adapter,
                    balance,
                })
            })
            .collect::<Result<Vec<_>>>()
    }

    #[inline(always)]
    pub fn calc_weighted_assets_and_liabilities_values(
        &self,
        weight_type: WeightType,
    ) -> MarginfiResult<(I80F48, I80F48)> {
        let (worst_price, best_price) = self.price_feed.get_price_range()?;
        let (mut asset_weight, liability_weight) = self.bank.config.get_weights(weight_type);
        let mint_decimals = self.bank.mint_decimals;

        let asset_amount = self
            .bank
            .get_asset_amount(self.balance.asset_shares.into())?;
        let liability_amount = self
            .bank
            .get_liability_amount(self.balance.liability_shares.into())?;

        if matches!(weight_type, WeightType::Initial)
            && self.bank.config.total_asset_value_init_limit
                != TOTAL_ASSET_VALUE_INIT_LIMIT_INACTIVE
        {
            let bank_total_assets_value = calc_asset_value(
                self.bank
                    .get_asset_amount(self.bank.total_asset_shares.into())?,
                worst_price,
                6,
                None,
            )?;

            let total_asset_value_init_limit =
                I80F48::from_num(self.bank.config.total_asset_value_init_limit);

            msg!(
                "Limit limit active, limit: {}, total_assets: {}",
                total_asset_value_init_limit,
                bank_total_assets_value
            );

            if bank_total_assets_value > total_asset_value_init_limit {
                let discount = total_asset_value_init_limit
                    .checked_div(bank_total_assets_value)
                    .ok_or_else(math_error!())?;

                msg!(
                    "Discounting assets by {:.2} because of total deposits {} over {} usd cap",
                    discount,
                    bank_total_assets_value,
                    total_asset_value_init_limit
                );

                asset_weight = asset_weight
                    .checked_mul(discount)
                    .ok_or_else(math_error!())?;
            }
        }

        Ok((
            calc_asset_value(asset_amount, worst_price, mint_decimals, Some(asset_weight))?,
            calc_asset_value(
                liability_amount,
                best_price,
                mint_decimals,
                Some(liability_weight),
            )?,
        ))
    }

    #[inline]
    pub fn is_empty(&self, side: BalanceSide) -> bool {
        self.balance.is_empty(side)
    }
}

/// Calculate the value of an asset, given its quantity with a decimal exponent, and a price with a decimal exponent, and an optional weight.
#[inline]
pub fn calc_asset_value(
    asset_amount: I80F48,
    price: I80F48,
    mint_decimals: u8,
    weight: Option<I80F48>,
) -> MarginfiResult<I80F48> {
    if asset_amount == I80F48::ZERO {
        return Ok(I80F48::ZERO);
    }

    let scaling_factor = EXP_10_I80F48[mint_decimals as usize];

    let weighted_asset_amount = if let Some(weight) = weight {
        asset_amount.checked_mul(weight).unwrap()
    } else {
        asset_amount
    };

    msg!(
        "weighted_asset_qt: {}, price: {}, expo: {}",
        weighted_asset_amount,
        price,
        mint_decimals
    );

    let asset_value = weighted_asset_amount
        .checked_mul(price)
        .ok_or_else(math_error!())?
        .checked_div(scaling_factor)
        .ok_or_else(math_error!())?;

    Ok(asset_value)
}

#[inline]
pub fn calc_asset_amount(
    asset_value: I80F48,
    price: I80F48,
    mint_decimals: u8,
) -> MarginfiResult<I80F48> {
    let scaling_factor = EXP_10_I80F48[mint_decimals as usize];

    let asset_qt = asset_value
        .checked_mul(scaling_factor)
        .ok_or_else(math_error!())?
        .checked_div(price)
        .ok_or_else(math_error!())?;

    Ok(asset_qt)
}

pub enum RiskRequirementType {
    Initial,
    Maintenance,
}

impl RiskRequirementType {
    pub fn to_weight_type(&self) -> WeightType {
        match self {
            RiskRequirementType::Initial => WeightType::Initial,
            RiskRequirementType::Maintenance => WeightType::Maintenance,
        }
    }
}

pub struct RiskEngine<'a> {
    bank_accounts_with_price: Vec<BankAccountWithPriceFeed<'a>>,
}

impl<'a> RiskEngine<'a> {
    pub fn new(
        marginfi_account: &'a MarginfiAccount,
        remaining_ais: &[AccountInfo],
    ) -> MarginfiResult<Self> {
        let bank_accounts_with_price =
            BankAccountWithPriceFeed::load(&marginfi_account.lending_account, remaining_ais)?;

        Ok(Self {
            bank_accounts_with_price,
        })
    }

    /// Returns the total assets and liabilities of the account in the form of (assets, liabilities)
    pub fn get_account_health_components(
        &self,
        requirement_type: RiskRequirementType,
    ) -> MarginfiResult<(I80F48, I80F48)> {
        Ok(self
            .bank_accounts_with_price
            .iter()
            .map(|a| {
                a.calc_weighted_assets_and_liabilities_values(requirement_type.to_weight_type())
            })
            .try_fold(
                (I80F48::ZERO, I80F48::ZERO),
                |(total_assets, total_liabilities), res| {
                    let (assets, liabilities) = res?;
                    let total_assets_sum =
                        total_assets.checked_add(assets).ok_or_else(math_error!())?;
                    let total_liabilities_sum = total_liabilities
                        .checked_add(liabilities)
                        .ok_or_else(math_error!())?;

                    Ok::<_, ProgramError>((total_assets_sum, total_liabilities_sum))
                },
            )?)
    }

    pub fn get_account_health(
        &self,
        requirement_type: RiskRequirementType,
    ) -> MarginfiResult<I80F48> {
        let (total_weighted_assets, total_weighted_liabilities) =
            self.get_account_health_components(requirement_type)?;

        Ok(total_weighted_assets
            .checked_sub(total_weighted_liabilities)
            .ok_or_else(math_error!())?)
    }

    pub fn check_account_health(&self, requirement_type: RiskRequirementType) -> MarginfiResult {
        let (total_weighted_assets, total_weighted_liabilities) =
            self.get_account_health_components(requirement_type)?;

        msg!(
            "check_health: assets {} - liabs: {}",
            total_weighted_assets,
            total_weighted_liabilities
        );

        check!(
            total_weighted_assets >= total_weighted_liabilities,
            MarginfiError::BadAccountHealth
        );

        self.check_account_risk_tiers()?;

        Ok(())
    }

    /// Checks
    /// 1. Account is liquidatable
    /// 2. Account has an outstanding liability for the provided liability bank
    pub fn check_pre_liquidation_condition_and_get_account_health(
        &self,
        bank_pk: &Pubkey,
    ) -> MarginfiResult<I80F48> {
        let liability_bank_balance = self
            .bank_accounts_with_price
            .iter()
            .find(|a| a.balance.bank_pk == *bank_pk)
            .ok_or(MarginfiError::LendingAccountBalanceNotFound)?;

        check!(
            liability_bank_balance
                .is_empty(BalanceSide::Liabilities)
                .not(),
            MarginfiError::IllegalLiquidation
        );

        check!(
            liability_bank_balance.is_empty(BalanceSide::Assets),
            MarginfiError::IllegalLiquidation
        );

        let (assets, liabs) =
            self.get_account_health_components(RiskRequirementType::Maintenance)?;

        let account_health = assets.checked_sub(liabs).ok_or_else(math_error!())?;

        msg!(
            "pre_liquidation_health: {} ({} - {})",
            account_health,
            assets,
            liabs
        );

        check!(
            account_health <= I80F48::ZERO,
            MarginfiError::IllegalLiquidation
        );

        Ok(account_health)
    }

    /// Check that the account is at most at the maintenance requirement level post liquidation.
    /// This check is used to ensure two things in the liquidation process:
    /// 1. Liquidatee account was below the maintenance requirement level before liquidation (as health can only increase, because liquidations always pay down liabilities)
    /// 2. Liquidator didn't liquidate too many assets that would result in unnecessary loss for the liquidatee.
    ///
    /// This check works on the assumption that the liquidation always results in a reduction of risk.
    ///
    /// 1. We check that the paid off liability is not zero. Assuming the liquidation always pays off some liability, this ensures that the liquidation was not too large.
    /// 2. We check that the account is still at most at the maintenance requirement level. This ensures that the liquidation was not too large overall.
    pub fn check_post_liquidation_condition_and_get_account_health(
        &self,
        bank_pk: &Pubkey,
        pre_liquidation_health: I80F48,
    ) -> MarginfiResult<I80F48> {
        let liability_bank_balance = self
            .bank_accounts_with_price
            .iter()
            .find(|a| a.balance.bank_pk == *bank_pk)
            .unwrap();

        check!(
            liability_bank_balance
                .is_empty(BalanceSide::Liabilities)
                .not(),
            MarginfiError::IllegalLiquidation
        );

        check!(
            liability_bank_balance.is_empty(BalanceSide::Assets),
            MarginfiError::IllegalLiquidation
        );

        let (assets, liabs) =
            self.get_account_health_components(RiskRequirementType::Maintenance)?;

        let account_health = assets.checked_sub(liabs).ok_or_else(math_error!())?;

        check!(
            account_health <= I80F48::ZERO,
            MarginfiError::IllegalLiquidation
        );

        msg!(
            "account_health: {} ({} - {}), pre_liquidation_health: {}",
            account_health,
            assets,
            liabs,
            pre_liquidation_health,
        );

        check!(
            account_health > pre_liquidation_health,
            MarginfiError::IllegalLiquidation
        );

        Ok(account_health)
    }

    /// Check that the account is in a bankrupt state.
    pub fn check_account_bankrupt(&self) -> MarginfiResult {
        let (total_weighted_assets, total_weighted_liabilities) =
            self.get_account_health_components(RiskRequirementType::Initial)?;

        msg!(
            "check_bankrupt: assets {} - liabs: {}",
            total_weighted_assets,
            total_weighted_liabilities
        );

        check!(
            total_weighted_assets == I80F48::ZERO && total_weighted_liabilities > I80F48::ZERO,
            MarginfiError::AccountNotBankrupt
        );

        Ok(())
    }

    fn check_account_risk_tiers(&self) -> MarginfiResult {
        let balances_with_liablities = self
            .bank_accounts_with_price
            .iter()
            .filter(|a| a.balance.is_empty(BalanceSide::Liabilities).not());

        let n_balances_with_liablities = balances_with_liablities.clone().count();

        let is_in_isolated_risk_tier = balances_with_liablities
            .clone()
            .any(|a| a.bank.config.risk_tier == RiskTier::Isolated);

        check!(
            !is_in_isolated_risk_tier || n_balances_with_liablities == 1,
            MarginfiError::IsolatedAccountIllegalState
        );

        Ok(())
    }
}

const MAX_LENDING_ACCOUNT_BALANCES: usize = 16;

#[zero_copy]
#[cfg_attr(
    any(feature = "test", feature = "client"),
    derive(Debug, PartialEq, Eq, TypeLayout)
)]
pub struct LendingAccount {
    pub balances: [Balance; MAX_LENDING_ACCOUNT_BALANCES],
    pub _padding: [u64; 8], // 4 * 8 = 32
}

impl LendingAccount {
    pub fn get_first_empty_balance(&self) -> Option<usize> {
        self.balances.iter().position(|b| !b.active)
    }
}

#[cfg(any(feature = "test", feature = "client"))]
impl LendingAccount {
    pub fn get_balance(&self, bank_pk: &Pubkey) -> Option<&Balance> {
        self.balances
            .iter()
            .find(|balance| balance.active && balance.bank_pk.eq(bank_pk))
    }

    pub fn get_active_balances_iter(&self) -> impl Iterator<Item = &Balance> {
        self.balances.iter().filter(|b| b.active)
    }
}

assert_struct_size!(Balance, 104);
#[zero_copy]
#[cfg_attr(
    any(feature = "test", feature = "client"),
    derive(Debug, PartialEq, Eq, TypeLayout)
)]
pub struct Balance {
    pub active: bool,
    pub bank_pk: Pubkey,
    pub asset_shares: WrappedI80F48,
    pub liability_shares: WrappedI80F48,
    pub emissions_outstanding: WrappedI80F48,
    pub last_update: u64,
    pub _padding: [u64; 1],
}

impl Balance {
    /// Check whether a balance is empty while accounting for any rounding errors
    /// that might have occured during depositing/withdrawing.
    #[inline]
    pub fn is_empty(&self, side: BalanceSide) -> bool {
        let shares: I80F48 = match side {
            BalanceSide::Assets => self.asset_shares,
            BalanceSide::Liabilities => self.liability_shares,
        }
        .into();

        shares < EMPTY_BALANCE_THRESHOLD
    }

    pub fn change_asset_shares(&mut self, delta: I80F48) -> MarginfiResult {
        let asset_shares: I80F48 = self.asset_shares.into();
        self.asset_shares = asset_shares
            .checked_add(delta)
            .ok_or_else(math_error!())?
            .into();
        Ok(())
    }

    pub fn change_liability_shares(&mut self, delta: I80F48) -> MarginfiResult {
        let liability_shares: I80F48 = self.liability_shares.into();
        self.liability_shares = liability_shares
            .checked_add(delta)
            .ok_or_else(math_error!())?
            .into();
        Ok(())
    }

    pub fn close(&mut self) -> MarginfiResult {
        check!(
            I80F48::from(self.emissions_outstanding) < I80F48::ONE,
            MarginfiError::CannotCloseOutstandingEmissions
        );

        *self = Self::empty_deactivated();

        Ok(())
    }

    pub fn get_side(&self) -> Option<BalanceSide> {
        if I80F48::from(self.asset_shares) >= EMPTY_BALANCE_THRESHOLD {
            Some(BalanceSide::Assets)
        } else if I80F48::from(self.liability_shares) >= EMPTY_BALANCE_THRESHOLD {
            Some(BalanceSide::Liabilities)
        } else {
            None
        }
    }

    pub fn empty_deactivated() -> Self {
        Balance {
            active: false,
            bank_pk: Pubkey::default(),
            asset_shares: WrappedI80F48::from(I80F48::ZERO),
            liability_shares: WrappedI80F48::from(I80F48::ZERO),
            emissions_outstanding: WrappedI80F48::from(I80F48::ZERO),
            last_update: 0,
            _padding: [0; 1],
        }
    }
}

pub struct BankAccountWrapper<'a> {
    pub balance: &'a mut Balance,
    pub bank: &'a mut Bank,
}

impl<'a> BankAccountWrapper<'a> {
    // Find existing user lending account balance by bank address.
    pub fn find(
        bank_pk: &Pubkey,
        bank: &'a mut Bank,
        lending_account: &'a mut LendingAccount,
    ) -> MarginfiResult<BankAccountWrapper<'a>> {
        let balance = lending_account
            .balances
            .iter_mut()
            .find(|balance| balance.active && balance.bank_pk.eq(bank_pk))
            .ok_or_else(|| error!(MarginfiError::BankAccoutNotFound))?;

        Ok(Self { balance, bank })
    }

    // Find existing user lending account balance by bank address.
    // Create it if not found.
    pub fn find_or_create(
        bank_pk: &Pubkey,
        bank: &'a mut Bank,
        lending_account: &'a mut LendingAccount,
    ) -> MarginfiResult<BankAccountWrapper<'a>> {
        let balance_index = lending_account
            .balances
            .iter()
            .position(|balance| balance.active && balance.bank_pk.eq(bank_pk));

        match balance_index {
            Some(balance_index) => {
                let balance = lending_account
                    .balances
                    .get_mut(balance_index)
                    .ok_or_else(|| error!(MarginfiError::BankAccoutNotFound))?;

                Ok(Self { balance, bank })
            }
            None => {
                let empty_index = lending_account
                    .get_first_empty_balance()
                    .ok_or_else(|| error!(MarginfiError::LendingAccountBalanceSlotsFull))?;

                lending_account.balances[empty_index] = Balance {
                    active: true,
                    bank_pk: *bank_pk,
                    asset_shares: I80F48::ZERO.into(),
                    liability_shares: I80F48::ZERO.into(),
                    emissions_outstanding: I80F48::ZERO.into(),
                    last_update: Clock::get()?.unix_timestamp as u64,
                    _padding: [0; 1],
                };

                Ok(Self {
                    balance: lending_account.balances.get_mut(empty_index).unwrap(),
                    bank,
                })
            }
        }
    }

    // ------------ Borrow / Lend primitives

    /// Deposit an asset, will repay any outstanding liabilities.
    pub fn deposit(&mut self, amount: I80F48) -> MarginfiResult {
        self.increase_balance_internal(amount, BalanceIncreaseType::Any)
    }

    /// Repay a liability, will error if there is not enough liability - depositing is not allowed.
    pub fn repay(&mut self, amount: I80F48) -> MarginfiResult {
        self.increase_balance_internal(amount, BalanceIncreaseType::RepayOnly)
    }

    /// Withdraw an asset, will error if there is not enough asset - borrowing is not allowed.
    pub fn withdraw(&mut self, amount: I80F48) -> MarginfiResult {
        self.decrease_balance_internal(amount, BalanceDecreaseType::WithdrawOnly)
    }

    /// Incur a borrow, will withdraw any existing assets.
    pub fn borrow(&mut self, amount: I80F48) -> MarginfiResult {
        self.decrease_balance_internal(amount, BalanceDecreaseType::Any)
    }

    // ------------ Hybrid operations for seamless repay + deposit / withdraw + borrow

    /// Repay liability and deposit/increase asset depending on
    /// the specified deposit amount and the existing balance.
    pub fn increase_balance(&mut self, amount: I80F48) -> MarginfiResult {
        self.increase_balance_internal(amount, BalanceIncreaseType::Any)
    }

    /// Withdraw asset and create/increase liability depending on
    /// the specified deposit amount and the existing balance.
    pub fn decrease_balance(&mut self, amount: I80F48) -> MarginfiResult {
        self.decrease_balance_internal(amount, BalanceDecreaseType::Any)
    }

    /// Withdraw asset and create/increase liability depending on
    /// the specified deposit amount and the existing balance.
    ///
    /// This function will also bypass borrow limits
    /// so liquidations can happen in banks with maxed out borrows.
    pub fn decrease_balance_in_liquidation(&mut self, amount: I80F48) -> MarginfiResult {
        self.decrease_balance_internal(amount, BalanceDecreaseType::BypassBorrowLimit)
    }

    /// Withdraw existing asset in full - will error if there is no asset.
    pub fn withdraw_all(&mut self) -> MarginfiResult<u64> {
        self.claim_emissions(Clock::get()?.unix_timestamp as u64)?;

        let balance = &mut self.balance;
        let bank = &mut self.bank;

        let total_asset_shares: I80F48 = balance.asset_shares.into();
        let current_asset_amount = bank.get_asset_amount(total_asset_shares)?;
        let current_liability_amount =
            bank.get_liability_amount(balance.liability_shares.into())?;

        debug!(
            "Withdrawing all: {} of {} in {}",
            current_asset_amount, bank.mint, balance.bank_pk,
        );

        check!(
            current_asset_amount.is_positive_with_tolerance(ZERO_AMOUNT_THRESHOLD),
            MarginfiError::NoAssetFound
        );

        check!(
            current_liability_amount.is_zero_with_tolerance(ZERO_AMOUNT_THRESHOLD),
            MarginfiError::NoAssetFound
        );

        balance.close()?;
        bank.change_asset_shares(-total_asset_shares)?;

        bank.check_utilization_ratio()?;

        let spl_withdraw_amount = current_asset_amount
            .checked_floor()
            .ok_or_else(math_error!())?;

        bank.collected_insurance_fees_outstanding = {
            current_asset_amount
                .checked_sub(spl_withdraw_amount)
                .ok_or_else(math_error!())?
                .checked_add(bank.collected_insurance_fees_outstanding.into())
                .ok_or_else(math_error!())?
                .into()
        };

        Ok(spl_withdraw_amount
            .checked_to_num()
            .ok_or_else(math_error!())?)
    }

    /// Repay existing liability in full - will error if there is no liability.
    pub fn repay_all(&mut self) -> MarginfiResult<u64> {
        self.claim_emissions(Clock::get()?.unix_timestamp as u64)?;

        let balance = &mut self.balance;
        let bank = &mut self.bank;

        let total_liability_shares: I80F48 = balance.liability_shares.into();
        let current_liability_amount = bank.get_liability_amount(total_liability_shares)?;
        let current_asset_amount = bank.get_asset_amount(balance.asset_shares.into())?;

        debug!(
            "Repaying all: {} of {} in {}",
            current_liability_amount, bank.mint, balance.bank_pk,
        );

        check!(
            current_liability_amount.is_positive_with_tolerance(ZERO_AMOUNT_THRESHOLD),
            MarginfiError::NoLiabilityFound
        );

        check!(
            current_asset_amount.is_zero_with_tolerance(ZERO_AMOUNT_THRESHOLD),
            MarginfiError::NoLiabilityFound
        );

        balance.close()?;
        bank.change_liability_shares(-total_liability_shares, false)?;

        let spl_deposit_amount = current_liability_amount
            .checked_ceil()
            .ok_or_else(math_error!())?;

        bank.collected_insurance_fees_outstanding = {
            spl_deposit_amount
                .checked_sub(current_liability_amount)
                .ok_or_else(math_error!())?
                .checked_add(bank.collected_insurance_fees_outstanding.into())
                .ok_or_else(math_error!())?
                .into()
        };

        Ok(spl_deposit_amount
            .checked_to_num()
            .ok_or_else(math_error!())?)
    }

    // ------------ Internal accounting logic

    fn increase_balance_internal(
        &mut self,
        balance_delta: I80F48,
        operation_type: BalanceIncreaseType,
    ) -> MarginfiResult {
        msg!(
            "Balance increase: {} of {} in {} (type: {:?})",
            balance_delta,
            self.bank.mint,
            self.balance.bank_pk,
            operation_type
        );

        self.claim_emissions(Clock::get()?.unix_timestamp as u64)?;

        let balance = &mut self.balance;
        let bank = &mut self.bank;

        let current_liability_shares: I80F48 = balance.liability_shares.into();
        let current_liability_amount = bank.get_liability_amount(current_liability_shares)?;

        let (liability_amount_decrease, asset_amount_increase) = (
            min(current_liability_amount, balance_delta),
            max(
                balance_delta
                    .checked_sub(current_liability_amount)
                    .ok_or_else(math_error!())?,
                I80F48::ZERO,
            ),
        );

        match operation_type {
            BalanceIncreaseType::RepayOnly => {
                check!(
                    asset_amount_increase.is_zero_with_tolerance(ZERO_AMOUNT_THRESHOLD),
                    MarginfiError::OperationRepayOnly
                );
            }
            BalanceIncreaseType::DepositOnly => {
                check!(
                    liability_amount_decrease.is_zero_with_tolerance(ZERO_AMOUNT_THRESHOLD),
                    MarginfiError::OperationDepositOnly
                );
            }
            BalanceIncreaseType::Any => {}
        }

        {
            let is_asset_amount_increasing =
                asset_amount_increase.is_positive_with_tolerance(ZERO_AMOUNT_THRESHOLD);
            bank.assert_operational_mode(Some(is_asset_amount_increasing))?;
        }

        let asset_shares_increase = bank.get_asset_shares(asset_amount_increase)?;
        balance.change_asset_shares(asset_shares_increase)?;
        bank.change_asset_shares(asset_shares_increase)?;

        let liability_shares_decrease = bank.get_liability_shares(liability_amount_decrease)?;
        // TODO: Use `IncreaseType` to skip certain balance updates, and save on compute.
        balance.change_liability_shares(-liability_shares_decrease)?;
        bank.change_liability_shares(-liability_shares_decrease, true)?;

        Ok(())
    }

    fn decrease_balance_internal(
        &mut self,
        balance_delta: I80F48,
        operation_type: BalanceDecreaseType,
    ) -> MarginfiResult {
        msg!(
            "Balance decrease: {} of {} in {} (type: {:?})",
            balance_delta,
            self.bank.mint,
            self.balance.bank_pk,
            operation_type
        );

        self.claim_emissions(Clock::get()?.unix_timestamp as u64)?;

        let balance = &mut self.balance;
        let bank = &mut self.bank;

        let current_asset_shares: I80F48 = balance.asset_shares.into();
        let current_asset_amount = bank.get_asset_amount(current_asset_shares)?;

        let (asset_amount_decrease, liability_amount_increase) = (
            min(current_asset_amount, balance_delta),
            max(
                balance_delta
                    .checked_sub(current_asset_amount)
                    .ok_or_else(math_error!())?,
                I80F48::ZERO,
            ),
        );

        match operation_type {
            BalanceDecreaseType::WithdrawOnly => {
                check!(
                    liability_amount_increase.is_zero_with_tolerance(ZERO_AMOUNT_THRESHOLD),
                    MarginfiError::OperationWithdrawOnly
                );
            }
            BalanceDecreaseType::BorrowOnly => {
                check!(
                    asset_amount_decrease.is_zero_with_tolerance(ZERO_AMOUNT_THRESHOLD),
                    MarginfiError::OperationBorrowOnly
                );
            }
            _ => {}
        }

        {
            let is_liability_amount_increasing =
                liability_amount_increase.is_positive_with_tolerance(ZERO_AMOUNT_THRESHOLD);
            bank.assert_operational_mode(Some(is_liability_amount_increasing))?;
        }

        let asset_shares_decrease = bank.get_asset_shares(asset_amount_decrease)?;
        balance.change_asset_shares(-asset_shares_decrease)?;
        bank.change_asset_shares(-asset_shares_decrease)?;

        let liability_shares_increase = bank.get_liability_shares(liability_amount_increase)?;
        balance.change_liability_shares(liability_shares_increase)?;
        bank.change_liability_shares(
            liability_shares_increase,
            matches!(operation_type, BalanceDecreaseType::BypassBorrowLimit),
        )?;

        bank.check_utilization_ratio()?;

        Ok(())
    }

    /// Claim any unclaimed emissions and add them to the outstanding emissions amount.
    pub fn claim_emissions(&mut self, current_timestamp: u64) -> MarginfiResult {
        if let Some(balance_amount) = match (
            self.balance.get_side(),
            self.bank.get_emissions_flag(EMISSIONS_FLAG_LENDING_ACTIVE),
            self.bank.get_emissions_flag(EMISSIONS_FLAG_BORROW_ACTIVE),
        ) {
            (Some(BalanceSide::Assets), true, _) => Some(
                self.bank
                    .get_asset_amount(self.balance.asset_shares.into())?,
            ),
            (Some(BalanceSide::Liabilities), _, true) => Some(
                self.bank
                    .get_liability_amount(self.balance.liability_shares.into())?,
            ),
            _ => None,
        } {
            let last_update = if self.balance.last_update < MIN_EMISSIONS_START_TIME {
                current_timestamp
            } else {
                self.balance.last_update
            };
            let period = I80F48::from_num(
                current_timestamp
                    .checked_sub(last_update)
                    .ok_or_else(math_error!())?,
            );
            let emissions_rate = I80F48::from_num(self.bank.emissions_rate);
            let emissions = period
                .checked_mul(balance_amount)
                .ok_or_else(math_error!())?
                .checked_div(EXP_10_I80F48[self.bank.mint_decimals as usize])
                .ok_or_else(math_error!())?
                .checked_mul(emissions_rate)
                .ok_or_else(math_error!())?
                .checked_div(SECONDS_PER_YEAR)
                .ok_or_else(math_error!())?;

            let emissions_real = min(emissions, I80F48::from(self.bank.emissions_remaining));

            msg!(
                "Emitting {} ({} calculated) for period {}s",
                emissions_real,
                emissions,
                period
            );

            msg!(
                "Outstanding emissions: {}",
                I80F48::from(self.balance.emissions_outstanding)
            );

            self.balance.emissions_outstanding = {
                I80F48::from(self.balance.emissions_outstanding)
                    .checked_add(emissions_real)
                    .ok_or_else(math_error!())?
            }
            .into();
            self.bank.emissions_remaining = {
                I80F48::from(self.bank.emissions_remaining)
                    .checked_sub(emissions_real)
                    .ok_or_else(math_error!())?
            }
            .into();
        }

        self.balance.last_update = current_timestamp;

        Ok(())
    }

    /// Claim any outstanding emissions, and return the max amount that can be withdrawn.
    pub fn settle_emissions_and_get_transfer_amount(&mut self) -> MarginfiResult<u64> {
        self.claim_emissions(Clock::get()?.unix_timestamp as u64)?;

        let outstanding_emissions_floored = I80F48::from(self.balance.emissions_outstanding)
            .checked_floor()
            .ok_or_else(math_error!())?;
        let new_outstanding_amount = I80F48::from(self.balance.emissions_outstanding)
            .checked_sub(outstanding_emissions_floored)
            .ok_or_else(math_error!())?;

        self.balance.emissions_outstanding = new_outstanding_amount.into();

        Ok(outstanding_emissions_floored
            .checked_to_num::<u64>()
            .ok_or_else(math_error!())?)
    }

    // ------------ SPL helpers

    pub fn deposit_spl_transfer<'b: 'c, 'c: 'b>(
        &self,
        amount: u64,
        accounts: Transfer<'b>,
        program: AccountInfo<'c>,
    ) -> MarginfiResult {
        self.bank.deposit_spl_transfer(amount, accounts, program)
    }

    pub fn withdraw_spl_transfer<'b: 'c, 'c: 'b>(
        &self,
        amount: u64,
        accounts: Transfer<'b>,
        program: AccountInfo<'c>,
        signer_seeds: &[&[&[u8]]],
    ) -> MarginfiResult {
        self.bank
            .withdraw_spl_transfer(amount, accounts, program, signer_seeds)
    }
}

#[cfg(test)]
mod test {
    use super::*;
    use fixed_macro::types::I80F48;

    #[test]
    fn test_calc_asset_value() {
        assert_eq!(
            calc_asset_value(I80F48!(10_000_000), I80F48!(1_000_000), 6, None).unwrap(),
            I80F48!(10_000_000)
        );

        assert_eq!(
            calc_asset_value(I80F48!(1_000_000_000), I80F48!(10_000_000), 9, None).unwrap(),
            I80F48!(10_000_000)
        );

        assert_eq!(
            calc_asset_value(I80F48!(1_000_000_000), I80F48!(10_000_000), 9, None).unwrap(),
            I80F48!(10_000_000)
        );
    }
}<|MERGE_RESOLUTION|>--- conflicted
+++ resolved
@@ -5,15 +5,9 @@
 use crate::{
     assert_struct_size, check,
     constants::{
-<<<<<<< HEAD
-        EMISSIONS_FLAG_BORROW_ACTIVE, EMISSIONS_FLAG_LENDING_ACTIVE, EMISSIONS_RATE_SCALE,
-        EMPTY_BALANCE_THRESHOLD, EXP_10_I80F48, MAX_PRICE_AGE_SEC, MIN_EMISSIONS_START_TIME,
-        SECONDS_PER_YEAR, TOTAL_ASSET_VALUE_INIT_LIMIT_INACTIVE, ZERO_AMOUNT_THRESHOLD,
-=======
         EMISSIONS_FLAG_BORROW_ACTIVE, EMISSIONS_FLAG_LENDING_ACTIVE, EMPTY_BALANCE_THRESHOLD,
         EXP_10_I80F48, MAX_PRICE_AGE_SEC, MIN_EMISSIONS_START_TIME, SECONDS_PER_YEAR,
-        ZERO_AMOUNT_THRESHOLD,
->>>>>>> 73090172
+        TOTAL_ASSET_VALUE_INIT_LIMIT_INACTIVE, ZERO_AMOUNT_THRESHOLD,
     },
     debug, math_error,
     prelude::{MarginfiError, MarginfiResult},
