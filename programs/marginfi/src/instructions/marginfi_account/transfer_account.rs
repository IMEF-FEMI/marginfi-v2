--- conflicted
+++ resolved
@@ -3,13 +3,7 @@
     constants::ACCOUNT_TRANSFER_FEE,
     events::{AccountEventHeader, MarginfiAccountTransferToNewAccount},
     prelude::*,
-<<<<<<< HEAD
     state::marginfi_account::MarginfiAccountImpl,
-=======
-    state::marginfi_account::{
-        LendingAccount, MarginfiAccount, ACCOUNT_DISABLED, ACCOUNT_IN_FLASHLOAN,
-    },
->>>>>>> 8ec81a6b
 };
 use anchor_lang::prelude::*;
 use bytemuck::Zeroable;
